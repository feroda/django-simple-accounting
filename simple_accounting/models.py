# Copyright (C) 2011 REES Marche <http://www.reesmarche.org>
#
# This file is part of ``django-simple-accounting``.

# ``django-simple-accounting`` is free software: you can redistribute it and/or modify
# it under the terms of the GNU Affero General Public License as published by
# the Free Software Foundation, version 3 of the License.
#
# ``django-simple-accounting`` is distributed in the hope that it will be useful,
# but WITHOUT ANY WARRANTY; without even the implied warranty of
# MERCHANTABILITY or FITNESS FOR A PARTICULAR PURPOSE.  See the
# GNU Affero General Public License for more details.
#
# You should have received a copy of the GNU Affero General Public License
# along with ``django-simple-accounting``. If not, see <http://www.gnu.org/licenses/>.

from django.conf import settings 
from django.db import models
from django.db.models.signals import post_save, post_delete
from django.dispatch import receiver
<<<<<<< HEAD
from django.utils.translation import ugettext_lazy as _, ugettext
=======
from django.utils.translation import ugettext, ugettext_lazy as _
>>>>>>> 51f8ad1d
from django.core.exceptions import ValidationError

from django.contrib.contenttypes.models import ContentType
from django.contrib.contenttypes import generic

from simple_accounting.consts import ACCOUNT_PATH_SEPARATOR
from simple_accounting.fields import CurrencyField
from simple_accounting.managers import AccountManager, TransactionManager
from simple_accounting.exceptions import MalformedAccountTree, SubjectiveAPIError, InvalidAccountingOperation, MalformedPathString

from datetime import datetime


class Subject(models.Model):
    """ 
    A wrapper model intended to provide an uniform interface to *subjective models*. 
    
    A *subjective model* is defined as one whose instances can play some specific roles
    in a financial context, such as owning an account, being charged for an invoice, and so on.
    
    This model uses Django's ``ContentType`` framework in order to allow another model 
    to define foreign-key or many-to-many relationships with a generic subjective model.
    
    For example, if the ``bar`` field in the ``Foo`` model class may relate to 
    several different subjective models (e.g. ``Person``, ``Company``, etc.), 
    just declare it as follows:
    
    class Foo(models.Model):
        # ...
        bar = models.ForeignKey(Subject)
        # ...    
    """
    content_type = models.ForeignKey(ContentType)
    object_id = models.PositiveIntegerField()
    instance = generic.GenericForeignKey(ct_field='content_type', fk_field='object_id')
    
    @property
    def accounting_system(self):
        """
        The accounting system managed by this subject, if any.
        If no accounting system has been setup for this subject, raise ``AttributeError``.
        """
        try:
            return self.account_system
        except AccountSystem.DoesNotExist:
            raise AttributeError(ugettext(u"No accounting system has been setup for this subject %s") % self)
    
    def __unicode__(self):
<<<<<<< HEAD
        return ugettext(u"Economic subject: %(instance)s") % {'instance':self.instance}
=======
        return ugettext(u"%(instance)s as an economic subject") % {'instance':self.instance}
>>>>>>> 51f8ad1d
        
    def init_accounting_system(self):
        """
        Perform routine tasks required to initialize the accounting system for a subject. 
        """ 
        # create a new accounting system bound to the subject
        system = AccountSystem.objects.create(owner=self)
        # create a root account
        system.add_root_account()
        # create root accounts for incomes and expenses
        system.add_account(parent_path=system.root.path, name='incomes', kind=account_type.income)
        system.add_account(parent_path=system.root.path, name='expenses', kind=account_type.expense)
        

class SubjectDescriptor(object):
    """
    A descriptor providing easy access to subjects associated with subjective model instances.
    """
    
    def __get__(self, instance, owner):
        if instance is None:
            raise AttributeError(ugettext(u"This attribute can only be accessed from a %s instance") % owner.__name__)
        instance_ct = ContentType.objects.get_for_model(instance)  
        subject = Subject.objects.get(content_type=instance_ct, object_id=instance.pk)
        return subject
        
    def __set__(self, instance, value):
        raise AttributeError(ugettext(u"This is a read-only attribute"))
<<<<<<< HEAD
=======

>>>>>>> 51f8ad1d

def economic_subject(cls):
    """
    This function is meant to be used as a class decorator for augmenting subjective models.
    
    Usage
    =====
    Say that you have a model ``Foo`` representing an economic subject in a given application domain: 
    in order to mark it as *subjective*, just use the following syntax:
    
        from simple_accounting.models import economic_subject 
         
         @economic_subject
         class Foo(models.Model):
             # model definition 
    
    Then, when you create an instance of model ``Foo``:
    
        foo = Foo()
        foo.save()
    
    a ``Subject`` instance pointing to ``foo`` is automatically created, and you can retrieve it 
    at any time by simply accessing the ``subject`` attribute of ``foo``:
    
        subj = foo.subject
    
    If ``foo`` is deleted at a later time, then ``subj`` is automatically deleted, too.
    
    Finally, if some accounting-related setup tasks should be performed at instance-creation time,
    you can place the relevant logic within a ``.setup_accounting()`` (instance) method,
    that will be automagically called when the model is instantiated.
    """
    # a registry holding subjective_model classes
    from simple_accounting import subjective_models
    
    model = cls
    # if this model has already been registered, skip further processing 
    if model in subjective_models:
        return model
    
    if 'subject' in model.__dict__.keys():
        # this model already has an attribute named `subject`, 
        # so it can't be made *subjective*
        raise SubjectiveAPIError(ugettext(u"The model %(model)s already has a 'subject' attribute, so it can't be made 'subjective'")\
                                  % {'model': model})
    setattr(model, 'subject', SubjectDescriptor()) 
    
    ## --------- BEGIN signal registration ----------------- ##
    # when a new instance of a subjective model is created, 
    # add a corresponding ``Subject`` instance pointing to it
    @receiver(post_save, sender=model, weak=False)
    def subjectify(sender, instance, created, **kwargs):
        if created:
            ct = ContentType.objects.get_for_model(sender)
            Subject.objects.create(content_type=ct, object_id=instance.pk)
            # call the ``.setup_accounting()`` method on the sender model, if defined
            if getattr(instance, 'setup_accounting', None):     
                instance.setup_accounting()
            
    # clean-up dangling subjects after a subjective model instance is deleted from the DB
    @receiver(post_delete, sender=model, weak=False)
    def cleanup_stale_subjects(sender, instance, **kwargs):
        if sender in subjective_models:
            instance.subject.delete()
        
    ## --------- END signal registration ----------------- ##
    
    subjective_models.append(model)
    
    return model

class AccountType(models.Model):
    """
    The type of an account within an accounting system.
    
    All accounts are either *stock-like* or *flux-like*:
    - *stock-like* accounts represent stocks (i.e. deposits) of money, 
      either positive (e.g. cash) or negative (e.g. debts)
    - *flux-like* accounts represent flows of  money incoming (e.g. a salary) 
      or outgoing (e.g. purchases of goods/services) to/from an accounting system
      
    Visually, stock-like accounts can be thought of as being internal to the 
    accounting system they belong to, while flux-like ones lie on the "border".
    
    Given these definitions, it descends that there are 4 basic account types, i.e.:
    - ASSET (positive stock-like)
    - LIABILITY (negative stock-like)
    - INCOME (positive flux-like)
    - EXPENSE (negative flux-like)
    
    Every other account type derives from one of these basic types.
    
    Implementing account types as model instances allows client code to define custom types
    (e.g. *bank account*, *cash*, *credit card*, etc.) with domain-specific semantics.
    """
    
    BASIC_ACCOUNT_TYPES = ('ROOT', 'INCOME', 'EXPENSE', 'ASSET', 'LIABILITY')
    
    (ROOT, INCOME, EXPENSE, ASSET, LIABILITY) = range(0,5) 

    BASIC_ACCOUNT_TYPES_CHOICES = (
        (ROOT, _('Root')), # needed for root accounts
        (INCOME, _('Incomes')),
        (EXPENSE, _('Expenses')),
        (ASSET, _('Assets')),
        (LIABILITY, _('Liabilities')),
    ) 
         
    name = models.CharField(max_length=50, unique=True)
    base_type = models.IntegerField(choices=BASIC_ACCOUNT_TYPES_CHOICES)
    
    @property
    def is_stock(self):
        """
        Return ``True`` if this account type is a stock-like one,
        ``False`` otherwise.
        """
        return self.base_type in (AccountType.ASSET, AccountType.LIABILITY)
    
    @property
    def is_flux(self):
        """
        Return ``True`` if this account type is a flux-like one,
        ``False`` otherwise.
        """
        return self.base_type in (AccountType.INCOME, AccountType.EXPENSE)
    
    @property
    def accounts(self):
        """
        Return the queryset of all accounts having this type.
        """
        return self.account_set.all()
        
    def save(self, *args, **kwargs):
        self.normalize_account_type_name()
        super(AccountType, self).save(*args, **kwargs)
        
    def normalize_account_type_name(self):
        """
        Normalize the name of an account type before saving it to the DB.
        """
        # make sure that names of account types are uppercase strings
        self.name = self.name.upper()      
  

class BasicAccountTypeDict(dict):
    """
    An helper dictionary-like object for accessing basic account types.
    
    Given the name of a basic account type, return the model instance representing it.
    
    If the given key is not a valid name for a basic account type 
    (as defined by ``AccountType.BASIC_ACCOUNT_TYPES``), raise a ``KeyError``.
    """
    _type_d = {
        'ROOT' : AccountType.ROOT,
        'INCOME' : AccountType.INCOME,
        'EXPENSE' : AccountType.EXPENSE,
        'ASSET' : AccountType.ASSET,
        'LIABILITY' : AccountType.LIABILITY,
    }
    
    def __getitem__(self, key):

        if key not in AccountType.BASIC_ACCOUNT_TYPES:
            raise KeyError("%k is not a valid name for a basic account type" % key)
        
        try:
            rv = super(BasicAccountTypeDict, self).__getitem__(key)
        except KeyError:
            try:
                account_type = AccountType.objects.get(name=key)
            except AccountType.DoesNotExist:
                base_type = BasicAccountTypeDict._type_d[key]
                account_type = AccountType.objects.create(name=key, base_type=base_type)
            rv = self[key] = account_type
        return rv


class BasicAccountType(object):
    """
    A simple registry of basic account types.
    
    To retrieve account type ``<name>``, just access instance attribute ``.<name>``.
    """

    _d = BasicAccountTypeDict()

    @property
    def root(self):
        return self._d['ROOT']

    @property
    def income(self):
        return self._d['INCOME']

    @property
    def expense(self):
        return self._d['EXPENSE']

    @property
    def asset(self):
        return self._d['ASSET']

    @property
    def liability(self):
        return self._d['LIABILITY']

account_type = BasicAccountType()

   
class AccountSystem(models.Model):
    """
    A double-entry accounting system.
    
    Each accounting system is owned by a subject (i.e. a ``Subject`` instance), who manages it;
    by design, each subject may own at most one accounting system.
    
    Essentially, an accounting system is just a way to group together a hierarchy of accounts 
    (instances of the ``Account`` model), binding them to a single subjet.
    
    Furthermore, this class implements a dictionary-like interface providing for easier navigation 
    through the account tree.
    """
    # the subject operating this accounting system
    owner = models.OneToOneField(Subject, related_name='account_system')

    # the root account of this system
    @property
    def root(self):
        # caching
        if not getattr(self,'_root', None):
            for account in self.accounts:
                if account.is_root: 
                    self._root = account
                    return self._root
            # if we arrived here, no root account was created for this accounting system !
<<<<<<< HEAD
            raise MalformedAccountTree(ugettext(u"No root account was created for this account system ! %s") % self)
=======
            raise MalformedAccountTree(ugettext(u"No root account was created for this account system: %s") % self)
>>>>>>> 51f8ad1d
        return self._root
    
    @property
    def accounts(self):
        """
        Return the queryset of accounts belonging to this system.
        """
        return self.account_set.all()  
    
    @property
    def total_amount(self):
        """
        Calculate the total amount of money stored in this accounting system,
        as an algebraic sum of the balances of all stock-like accounts 
        belonging to it. 
        """
        total_amount = 0
        for account in self.accounts:
            # skip flux-like accounts, since they don't actually contain money
            if account.is_stock:
                total_amount += account.balance
        return total_amount

    def __unicode__(self):
<<<<<<< HEAD
        return ugettext(u"Accounting system for %(subject)s" % {'subject': self.owner})
=======
        return ugettext(u"Accounting system for %(subject)s") % {'subject': self.owner}
>>>>>>> 51f8ad1d
    
    ## operator overloading methods
    def __getitem__(self, path):
        """
        Take a path in an account tree (as a string, with path components separated by ``ACCOUNT_PATH_SEPARATOR``)
        and return the account living at that path location.
        
        If no account exists at that location, raise ``Account.DoesNotExist``.
        
        If ``path`` is an invalid string representation of a path in a tree of accounts (see below), 
        raise ``MalformedPathString``.
    
        Path string syntax 
        ==================    
        A valid path string must begin with a single ``ACCOUNT_PATH_SEPARATOR`` string occurrence; it must end with a string
        *different* from ``ACCOUNT_PATH_SEPARATOR`` (unless the path string is just ``ACCOUNT_PATH_SEPARATOR``). 
        Path components are separated by a single ``ACCOUNT_PATH_SEPARATOR`` string occurrence, and they represent account names.            
        """
        
        account = self.get_account_from_path(path)
        return account
     
    @staticmethod
    def _validate_account_path(path):
        if not path.startswith(ACCOUNT_PATH_SEPARATOR):
            raise MalformedPathString("Valid paths must begin with this string: %s " % ACCOUNT_PATH_SEPARATOR)
        elif path.endswith(ACCOUNT_PATH_SEPARATOR) and len(path) > len(ACCOUNT_PATH_SEPARATOR):
            raise MalformedPathString("Valid paths can't end with this string: %s" % ACCOUNT_PATH_SEPARATOR)
        
    def get_account_from_path(self, path):
        """
        Given a path string ``path``, return the account living at that location, within this accounting system. 
        
        If no account exists at that location, raise ``Account.DoesNotExist``.
        
        If ``path`` is an invalid string representation of a path in a tree of accounts (see below), 
        raise ``MalformedPathString``.  
        
        Path string syntax 
        ==================    

        A valid path string must begin with a single ``ACCOUNT_PATH_SEPARATOR`` string occurrence; it must end with a string
        *different* from ``ACCOUNT_PATH_SEPARATOR`` (unless the path string is just ``ACCOUNT_PATH_SEPARATOR``). 
        Path components are separated by a single ``ACCOUNT_PATH_SEPARATOR`` string occurrence, and they represent account names.
        """

        path = path.strip() # strip leading and trailing whitespaces
        self._validate_account_path(path)
        # normalize paths so they end with ``ACCOUNT_PATH_SEPARATOR``
        if not path.endswith(ACCOUNT_PATH_SEPARATOR):
            path += ACCOUNT_PATH_SEPARATOR
        # split path components
        path_components = path.split(ACCOUNT_PATH_SEPARATOR)
        path_components = path_components[1:] # strip initial '' component
        # corner case       
        if path_components == ['']: # e.g. if path == '/'
            return self.root  
        else:
            child = self.root
            while True:
                if len(path_components) == 1: # end recursion
                    return child
                else:
                    child = child.get_child(path_components[0])
                    path_components = path_components[1:]
            
    def add_account(self, parent_path, name, kind, is_placeholder=False):
        """
        Add an account to this accounting system, based on given specifications.
        
        Arguments
        =========
        ``parent_path``
            A string describing the absolute path to follow - within this accounting system - 
            for reaching the parent of the account to be added  
        ``name``
            a name for the account to be added
        ``kind``
            the type of the account to be added (as an ``AccountType`` model instance)
        ``is_placeholder``
            A boolean flag specifying if this account is to be considered a placeholder
            
        If the given path location is invalid (see ``__getitem__``'s docstring fo details), raise ``MalformedPathString``.  
        
        If the parent account has already a child named as the given account instance, raise ``InvalidAccountingOperation``.
        """
        Account.objects.create(system=self, parent=self[parent_path], name=name, kind=kind, is_placeholder=is_placeholder)
    
    def add_root_account(self):
        """
        Create a root account for this system.
        
        If this accounting systems already has a root account, raise ``InvalidAccountingOperation``.
        """
        Account.objects.create(system=self, parent=None, name='', kind=account_type.root, is_placeholder=True)
<<<<<<< HEAD
=======
        
>>>>>>> 51f8ad1d
        
           
class Account(models.Model):
    """
    An account within a double-entry accounting system (i.e., an ``AccountSystem`` model instance).
    
    From an abstract point of view, there are two general kind of accounts:
    1) those which are stocks of money, either positive (assets) or negative (liabilities)
    2) those which represent entry-points in the system (e.g incomes) or exit-points from it (e.g. expenses)    
    
    As a data stucture, an account is essentially a collection of transactions between either:
    * two accounts in the system the account belongs to 
    * an account in the system the account belongs to and one belonging to another system 
    
    Accounts within a system are hierarchically organized in a tree-like structure; 
    an account can be merely a placeholder (just a container of subaccounts, no transactions).  
    """
    
    system = models.ForeignKey(AccountSystem, related_name='account_set')
    parent = models.ForeignKey('self', null=True, blank=True)
    name = models.CharField(max_length=128, blank=True)
    kind = models.ForeignKey(AccountType, related_name='account_set')
    is_placeholder = models.BooleanField(default=False)
    
    objects = AccountManager()
    
    @property
    def base_type(self):
        """
        Return the basic type of this account (i.e. INCOME, EXPENSE, ASSET or LIABILITY).
        """
        return self.kind.base_type
         
    @property
    def is_stock(self):
        """
        Return ``True`` if this account is a stock-like one,
        ``False`` otherwise.
        """
        return self.kind.is_stock
    
    @property
    def is_flux(self):
        """
        Return ``True`` if this account is a flux-like one,
        ``False`` otherwise.
        """
        return self.kind.is_flux
         
    @property
    def owner(self):
        """
        Who own this account. 
        """
        return self.system.owner
    
    @property
    def balance(self):
        """
        The money balance of this account (as a signed Decimal number).
        """
        if not getattr(self, '_balance', None):
            balance = 0
            for entry in self.ledger_entries:
                balance += entry.amount
            self._balance = balance
        return self._balance
    
    @property
    def path(self):
        """
        The tree path needed to reach this account from the root of the accounting system,
        as a string of components separated by the ``ACCOUNT_PATH_SEPARATOR`` character(s).
        """
        if self.is_root: # stop recursion
            return ACCOUNT_PATH_SEPARATOR
        path = self.parent.path 
        if not self.parent.is_root:
            path += ACCOUNT_PATH_SEPARATOR
        path += self.name # recursion
        return path 
    
    @property
    def is_root(self):
        """
        Return ``True`` if this account is a root one, ``False`` otherwise.
        """
        return not self.parent
    
    @property
    def root(self):
        """
        The root account of the accounting system this account belongs to.
        """
        return self.system.root
    
    @property
    def ledger_entries(self):
        """
        Return the queryset of entries written to the ledger associated with this account.
        """
        return self.entry_set.all().order_by('-transaction__date',)
    
    def __unicode__(self):
        return ugettext("Account %(path)s owned by %(subject)s") % {'path':self.path, 'subject':self.owner}
    
    # model-level custom validation goes here
    def clean(self):
        ## check that this account belongs to the same accounting system of its parent (if any)
        if self.parent:
            try:
                assert self.system == self.parent.system
            except AssertionError:
                raise ValidationError(ugettext(u"This account and its parent belong to different accounting systems."))
        ## check that stock-like accounts (assets, liabilities) are not mixed with flux-like ones (incomes, expenses)
        # a stock-like account's parent must be a stock-like account (or the root account) 
        if self.is_stock:
            try:
                assert self.parent.is_stock or self.parent.is_root  
            except AssertionError:
                raise ValidationError(ugettext(u"A stock-like account's parent must be a stock-like account (or the root account)"))
        # a flux-like account's parent must be a flux-like account (or the root account) 
        if self.is_flux:
            try:
                assert self.parent.is_flux or self.parent.is_root  
            except AssertionError:
                raise ValidationError(ugettext(u"A flux-like account's parent must be a flux-like account (or the root account)"))      
        ## check that root accounts (and only those) have ``name=''``
        if self.is_root:
            try:
                assert self.name == ''  
            except AssertionError:
                raise ValidationError(ugettext(u"A root account's name must be set to the empty string"))
        
        if self.name == '':
            try:
                assert self.is_root  
            except AssertionError:
                raise ValidationError(ugettext(u"A root account's name must be set to the empty string"))      
              
        ## account names can't contain ``ACCOUNT_PATH_SEPARATOR``
        if ACCOUNT_PATH_SEPARATOR in self.name:
<<<<<<< HEAD
            raise ValidationError(ugettext(u"Account names can't contain %s" % ACCOUNT_PATH_SEPARATOR))
=======
            raise ValidationError(ugettext(u"Account names can't contain %s") % ACCOUNT_PATH_SEPARATOR)
>>>>>>> 51f8ad1d
                
    def save(self, *args, **kwargs):
        # perform model validation
        self.full_clean()
        super(Account, self).save(*args, **kwargs)
    
    def get_child(self, name):
        """
        Return the child of this account having the name provided as argument.
        
        If no child with that name exists, raise ``Account.DoesNotExist``." 
        """      
        child = Account.objects.get(parent=self, name=name)
        return child 
    
    def get_children(self):
        """
        Return the children for this account, as a ``QuerySet``.
        """
        children = Account.objects.get(parent=self)
        return children
    
    def add_child(self, name, kind=None, is_placeholder=False):
        """
        Add a child account to this account.
        
        If this account already has a child named ``name``, raise ``InvalidAccountingOperation``.
        
        If child account's type is not specified, assume that of its parent.
        """
        # if child's account type is not specified, use that of its parent 
        kind = kind or self.kind
        try: 
            self.get_child(name=name)
        except Account.DoesNotExist:
            self.system.add_account(parent_path=self.path, name=name, kind=kind, is_placeholder=is_placeholder)
        else:
            raise InvalidAccountingOperation("A child account already exists with name %s" % name)  
    
    class Meta:
        unique_together = ('parent', 'name')
        

class CashFlow(models.Model):
    """
    A money flow from/to a given account.
    
    Money flows make sense only for stock-like accounts (e.g. asset/liabilities),
    not for flux-like ones (e.g. incomes/expenses).
    
    A flow is uniquely identified by these two pieces of information:
    * the account (an ``Account`` instance) from/to which the money flows
    * the amount of the flow itself (i.e., how much money flows)
    
    The sign of a flow determines its direction: by convention, a flow is
    considered to be outgoing if positive, incoming if negative.  As a consequence,
    incoming flows increase the amount of the stock of money represented by the account, 
    while outgoing ones decrease it.    
    """
    # from/to where the money flows
    account = models.ForeignKey(Account, related_name='flow_set')
    # how much money flows from/to that account
    amount = CurrencyField()
    
    @property
    def is_incoming(self):
        return self.amount < 0 
    
    @property
    def is_outgoing(self):
        return self.amount > 0
    
    @property
    def system(self):
        return self.account.system
    
    # model-level custom validation goes here
    def clean(self):
        ## check that ``account`` is stock-like
        if not self.account.is_stock:
            raise ValidationError(ugettext(u"Only stock-like accounts may represent cash-flows."))     
    
    def save(self, *args, **kwargs):
        # perform model validation
        self.full_clean()
        super(CashFlow, self).save(*args, **kwargs)  
     

class Split(models.Model):    
    """
    This model describes the (conceptual) path followed by a flow of money 
    within (or across) accounting systems.
    
    Since a single transaction may involve more than two accounts (a.k.a. *split transactions*),
    multiple flows of money may be needed to describe it. 
    
    So, a general transaction can be thought of as a set of money flows, 
    which, in turn, can be abstracted as trajectories (splits) sharing a common starting account 
    (actually, a ``CashFlow`` instance wrapping that account). 
        
    A split can either be fully contained within a single accounting system, 
    or extend across (at most) two of them.  We call the former ones *internal splits*,
    since they describe a flow of money internal to a given accounting system; the latter ones, 
    instead, describe flows of money involving accounts belonging to different systems.
    
    By definition, the shared account - that from which all the splits composing a transaction
    start - must be a stock-like account (since flux-like accounts can't act as starting or ending points
    due to their own nature - they are waypoints). 
    
    A general split is completely specified by these pieces of information:
    * the exit point from the first accounting system (if any) 
    * the entry point to the second accounting system (if any)
    * the target account (actually, the target *flow*)
    
    Note that entry/exit points must be flux-like accounts (e.g. incomes/expenses), 
    while the target account must be a stock-like one (e.g. assets/liabilities). 
    
    For internal splits, entry/exit points are missing, by definition (since they are contained within 
    a single accounting system).    
    """
    
    entry_point = models.ForeignKey(Account, null=True, blank=True, related_name='entry_points_set')
    exit_point = models.ForeignKey(Account, null=True, blank=True, related_name='exit_points_set')
    target = models.ForeignKey(CashFlow)
    # an optional description for this split (only useful for split transactions)
    description = models.CharField(max_length=512, help_text=_("Split memo"), blank=True)
    
    @property
    def is_internal(self):
        """
        If this split is contained within a single accounting system, 
        return ``True``, ``False`` otherwise.
        """
        return self.exit_point == None 

    @property
    def target_system(self):
        """
        The accounting system where this split ends.
        """
        return self.entry_point.system
    
    @property
    def amount(self):
        """
        The amount of money flowing through this split.
        """
        return - self.target.amount
    
    @property
    def accounts(self):
        """
        The list of accounts involved by this split 
        (i.e. [<exit_point>, <entry point>, <target account>]).
        """
        accounts = [self.exit_point, self.entry_point, self.target.account]
        return accounts

    # model-level custom validation goes here
    def clean(self):
        ## if ``exit point`` is null, so must be ``entry_point``
        if not self.exit_point:
            try:
                assert not self.entry_point
            except AssertionError:
                raise ValidationError(ugettext(u"If no exit-point is set for a split, no entry-point must be set, either."))      
<<<<<<< HEAD
        else:
            ## ``exit_point`` must be a flux-like account
            if not self.exit_point.is_flux:
                    raise ValidationError(ugettext(u"Exit-points must be flux-like accounts"))

        if self.entry_point:
            ## ``entry_point`` must be a flux-like account
            if not self.entry_point.is_flux:
                    raise ValidationError(ugettext(u"Entry-points must be flux-like accounts"))
=======
        ## ``entry_point`` must be a flux-like account
        if not self.entry_point.is_flux:
                raise ValidationError(ugettext(u"Entry-points must be flux-like accounts"))
        ## ``exit_point`` must be a flux-like account
        if not self.exit_point.is_flux:
                raise ValidationError(ugettext(u"Exit-points must be flux-like accounts"))
>>>>>>> 51f8ad1d
        ## ``target`` must be a stock-like account
        if not self.target.account.is_stock:
                raise ValidationError(ugettext(u"Target must be a stock-like account"))
        ## ``entry_point`` must belongs to the same accounting system as ``target`` 
        if self.entry_point:
            try:
                assert self.entry_point.system == self.target.system
            except AssertionError:
                raise ValidationError(ugettext(u"Entry-point and target accounts must belong to the same accounting system"))            
        
    def save(self, *args, **kwargs):
        # perform model validation
        self.full_clean()
        super(Split, self).save(*args, **kwargs)
           
              
class Transaction(models.Model):
    """
    A transaction between accounts.
    
    From an abstract point of view, a transaction is just a set of flows of money
    occurring between two or more accounts belonging to one or more accounting system(s).
    
    As a data structure, a transaction can be modeled by a 2-tuple: 
    
    ``(source, splits)``
    
    where:
    * ``source`` is a ``CashFlow`` instance describing the source account 
      and the amount of money flowing from/to it
    * ``splits`` is a tuple of ``Split`` instances describing the
      partial flows (a.k.a. *splits*) composing the transaction, and their
      paths through the accounting systems involved in the transaction.   
    
    So, a transaction can be defined as a collection of splits 
    sharing the same source account.
    
    A transaction is said to be:
    - *internal* iff the source and target accounts belong to the same accounting system 
    - *split* iff it's composed of multiple splits
    - *simple* iff it's both internal and non-split 
      
    
    Some facts deriving from these definitions:
    - internal transactions don't modify the total amount of money contained 
      within the (single) accounting system they operate on
    - on the other hand, non-internal transactions transfer money from/to an accounting system
      to/from one or more other accounting system(s)
    - the algebraic sum of cash-flows appearing in a transaction (one for each account involved)
      is zero: this descends from what we could call *law of conservation of money*
    
    Furthermore, a transaction is characterized by some metadata:
    * the date when it happened
    * a reason for the transfer
    * who autorized the transaction
    * the type of the transaction 
     
    """   
    # when the transaction happened
    date = models.DateTimeField(default=datetime.now, auto_now_add=True)
    # what the transaction represents
    description = models.CharField(max_length=512, help_text=_("Reason of the transaction"))
    # who triggered the transaction
    issuer = models.ForeignKey(Subject, related_name='issued_transactions_set')
    # source flows for this transaction
    source = models.ForeignKey(CashFlow)     
    # split components 
    split_set = models.ManyToManyField(Split)
    # the type of this transaction
    kind = models.CharField(max_length=128, choices=settings.TRANSACTION_TYPES, null=True, blank=True)
    # wheter this transaction has been confirmed by every involved subject
    is_confirmed = models.BooleanField(default=False)
    
    objects = TransactionManager()
    
    @property
    def splits(self):
        return self.split_set.all()
    
    @property
    def is_split(self):
        """
        Return ``True if this transaction is a split one;
        ``False`` otherwise.
        """
        # a transaction is split iff it comprises more than one split
        return len(self.splits) > 1
    
    @property
    def is_internal(self):
        """
        Return ``True if this transaction is an internal one;
        ``False`` otherwise.
        """
        # a transaction is internal iff it's contained within a single accounting system
        internal = True
        for split in self.splits:
            if not split.is_internal:
                internal = False                
        return internal
    
    @property
    def is_simple(self):
        """
        Return ``True if this transaction is a simple one;
        ``False`` otherwise.
        """
        # a transaction is simple iff it's *both* internal and non-split
        return self.is_internal and not self.is_split
    
    @property
    def ledger_entries(self):
        """
        The queryset of ledger entries bound to this transaction.
        """   
        return self.entry_set.all()
    
    @property
    def references(self):
        """
        The set of model instances this transaction refers to.
        """
        instances = [reference.instance for reference in self.reference_set.all()]
        return set(instances)

    def __unicode__(self):
        return ugettext("%(kind)s issued by %(issuer)s at %(date)s") % {'kind' : self.kind, 'issuer' : self.issuer, 'date' : self.date}
    
    # model-level custom validation goes here
    def clean(self):
        if self.pk is None:
            return

        ## check that the *law of conservation of money* is satisfied
        flows = [self.source]
        for split in self.splits:
            flows.append(split.target)
        # the algebraic sum of flows must be 0
        try:
            assert sum([flow.amount for flow in flows]) == 0
        except AssertionError:
            raise ValidationError(ugettext(u"The law of conservation of money is not satisfied for this transaction"))    
        ## check that exit-points belong to the same accounting system as the source account
        for split in self.splits:
            try:
                assert split.exit_point.system == self.source.system
            except AssertionError:
                raise ValidationError(ugettext(u"Exit-points must belong to the same accounting system as the source account"))        
        ## for internal transactions, check that target accounts belong 
        ## to the same accounting system as the source account
        if self.is_internal:
            for split in self.splits:
                try:
                    assert split.target.system == self.source.system
                except AssertionError:
                    msg = ugettext(u"For internal splits, target accounts must belong to the same accounting system as the source account")
                    raise ValidationError(msg)
        ## check that no account involved in this transaction is a placeholder one
        involved_accounts = [self.source.account]
        for split in self.splits:
            involved_accounts += [split.exit_point, split.entry_point, split.target.account]
        for account in involved_accounts:
            try:
                assert not account.placeholder 
            except AssertionError:
                raise ValidationError(ugettext(u"Placeholder accounts can't directly contain transactions, only sub-accounts"))
        
    def save(self, *args, **kwargs):
        # perform model validation
        self.full_clean()
        super(Transaction, self).save(*args, **kwargs)
            
    def confirm(self):
        """
        Set this transaction as CONFIRMED.
        
        If this transaction had already been confirmed, raise ``InvalidAccountingOperation``.
        """
        if not self.is_confirmed:
            self.is_confirmed = True
            self.save()
        else:
            raise InvalidAccountingOperation("This transaction had already been confirmed.")
    
    def add_reference(self, ref):
        """
        Take a model instance (``ref``) and add it to the set of references
        for this transaction.
        """
        TransactionReference.objects.create(transaction=self, instance=ref)           
     
    def add_references(self, refs):
        """
        Take an iterable of model instances (``refs``) and add them 
        to the set of references for this transaction.
        """
        for ref in refs:
            self.add_reference(ref)           
            
        
class TransactionReference(models.Model):
    """
    A reference for a transaction.
    
    This relationship model allow to associate a given transaction instance 
    to one or more (arbitrary) model instances.  This way, we can add context
    information to transactions in a very general and flexible way, by specifying
    a set of objects describing that context.  
    """
    transaction = models.ForeignKey(Transaction, related_name='reference_set')
    content_type = models.ForeignKey(ContentType)
    object_id = models.PositiveIntegerField()
    instance = generic.GenericForeignKey(ct_field='content_type', fk_field='object_id')
    
    class Meta:
        unique_together = ('transaction', 'content_type', 'object_id')
        

class LedgerEntry(models.Model):
    """
    An entry in a ledger. 
    
    Every account within an accounting system is associated with a ledger
    (i.e. an accounting log) used for recording cash-flows related to that account.
    
    In turn, entries in a ledger are generated by transactions between different accounts 
    - either belonging to the same accounting system or to different ones.
    
    Given that:
    * a general transaction is composed of one or more splits sharing their starting
      point (the source account)
    * each split may pass through multiple accounts (up to 3 of them)
    * a ledger entry is generated for each account "touched" by the transaction
    
    it follows that a single transaction generates multiple ledger entries, ranging from a 
    minimum of two (for internal, non-split transactions) to maximum of `3n + 1` (for n-split
    transactions with all-distinct entry/exit points).
    
    Note that the meaning of a ledger entry differs among stock-like and flux-like accounts:
    * for stock-like ones, an entry registers a *change* in the *amount* of money contained 
      within the account
    * for flux-like ones, an entry registers a flow *through* the account  
    """
    # each entry is written to the ledger associated with an account   
    account = models.ForeignKey(Account, related_name='entry_set')
    # each entry is generated by a transaction
    transaction = models.ForeignKey(Transaction, related_name='entry_set')
    # a serial number for this entry
    # note that the model's primary key is unsuitable for this purpose, 
    # since it's incremented at the model level (not on a per-ledger basis)
    entry_id = models.PositiveIntegerField(null=True, blank=True, editable=False)
    # the amount of money flowing 
    amount = CurrencyField()
    
    @property
    def date(self):
        return self.transaction.date
    
    @property
    def split(self):
        """
        The transaction split involving the account this ledger entry is associated to.
        
        If this entry's account is the source account for the transaction, return ``AttributeError``
        (since source accounts don't belong to any split by definition).  
        """
        if not self.transaction.is_split:
            return self.transaction.splits[0]
        elif self.account == self.transaction.source.account:
            raise AttributeError("Source accounts for transactions don't belong to any split")
        else:            
            for split in self.transaction.splits:
                if self.account in split.accounts: return split
    
    @property
    def description(self):
        # if a transaction is not split, or if the account this ledger refers to 
        # is the source account for that transaction, this ledger entry can display
        # the same description as the transaction it refers to;
        # otherwise, use the description of the corresponding split.
        if not self.transaction.is_split or (self.account == self.transaction.source.account):
            return self.transaction.description
        else:
            return self.split.description
    
    @property
    def issuer(self):
        return self.transaction.issuer    

    # model-level custom validation goes here
    def clean(self): 
        pass
    
    def save(self, *args, **kwargs):
        # if this entry is saved to the DB for the first time,
        # set its ID in the ledger to the first available value
        if not self.pk:
            self.entry_id = self.next_entry_id_for_ledger() 
        # perform model validation
        self.full_clean()
        super(LedgerEntry, self).save(*args, **kwargs)
      
    def next_entry_id_for_ledger(self):
        """
        Get the first available integer to be used as an ID for this entry in the ledger.
        """
        existing_entries = self.account.ledger_entries
        try:
            next_id = max([entry.id for entry in existing_entries]) + 1
        except ValueError:
            next_id = 1
        return next_id
        
    
class Invoice(models.Model):
    """
    An invoice document issued by a subject against another subject.
    
    This model contains metadata useful for invoice management, embodying the actual document as a ``FileField``. 
    
    These metadata can be used to link invoices with related accounting systems (i.e. those of issuer and recipient subjects);    
    for example, when an invoice is payed, the system could automatically create a transaction reflecting this action.     
    """
    (ISSUED, OVERDUE, PAYED, PAYMENT_CONFIRMED) = range(0,4)
    INVOICE_STATES_CHOICES = (
        (ISSUED, _('Issued')),
        (OVERDUE, _('Overdue')),
        (PAYED, _('Payed')),
        (PAYMENT_CONFIRMED, _('Payment confirmed')),
    )
    # who issued the invoice
    issuer = models.ForeignKey(Subject, related_name='issued_invoice_set')
    # who have to pay for the invoice
    recipient = models.ForeignKey(Subject, related_name='received_invoice_set')
    # invoice's amount (excluding taxes)
    net_amount = CurrencyField()
    # taxes due for the invoice (VAT,..)
    taxes = CurrencyField(blank=True, null=True)
    # when the invoice has been issued
    issue_date = models.DateTimeField()
    # when the invoice is due
    due_date = models.DateTimeField()
    # current status of this invoice
    # TODO: implement full-fledged workflow management 
    status = models.IntegerField(choices=INVOICE_STATES_CHOICES)
    # FIXME: implement a more granular storage pattern
    document = models.FileField(upload_to='/invoices')
    
    @property
    def total_amount(self):
        """Total amount for the invoice (including taxes)."""
        return self.net_amount + self.taxes  
    
    def __unicode__(self):
        return ugettext("Invoice issued by %(issuer)s to %(recipient)s on date %(issue_date)s"\
                 % {'issuer' : self.issuer, 'recipient' : self.recipient, 'issue_date' : self.issue_date} )
    
    
class AccountingProxy(object):
    """
    This class is meant to be used as a proxy for accessing accounting-related functionality.
    """
    
    def __init__(self, subject):
        self.subject = subject
        self.system = subject.accounting_system
    
    @property    
    def account(self):
        """
        Return the main account of the current subject (if any).
        
        Since the semantic of 'main account' is strongly domain-dependent, 
        actual implementation of this method is delegated to domain-specific subclasses.  
        """
        raise NotImplementedError
        
    def make_transactions_for_invoice_payment(self, invoice, is_being_payed):
        """
        Usually, the action of paying/collecting an invoice triggers one or more transactions 
        within one or more accounting systems;  on the other hand, details about these transaction(s) 
        are strictly domain-dependent, so this hook is provided for concrete subclasses 
        to override as needed.        
        """
        pass
    
    def pay_invoice(self, invoice):
        """
        Pay an invoice issued to the subject owning this accounting system.
        
        If ``invoice`` isn't an ``Invoice`` model instance, raise ``ValueError``. 
        
        If ``invoice`` was issued to another subject, raise ``InvalidAccountingOperation``.   
        
        Usually, the action of paying an invoice triggers one or more transactions within one or more accounting systems; 
        on the other hand, details about these transaction(s) are strictly domain-dependent, so this method invokes
        the hook ``AccountingProxy.make_transactions_for_invoice_payment()`` that concrete subclasses should override. 
        """
        
        if isinstance(invoice, Invoice) and  invoice.recipient == self.subject:
            self.make_transactions_for_invoice_payment(invoice, is_being_payed=True)                      
            invoice.status = Invoice.PAYED
        else: 
            # FIXME: provide a more informative error message
            raise ValueError
    
    def set_invoice_payed(self, invoice):
        """
        Mark as 'payed' an invoice issued by the subject owning this accounting system.
        
        If ``invoice`` isn't an ``Invoice`` model instance, raise ``ValueError``.
        
        If ``invoice`` was issued by another subject, raise ``InvalidAccountingOperation``.
        
        Usually, the action of paying an invoice triggers one or more transactions within one or more accounting systems; 
        on the other hand, details about these transaction(s) are strictly domain-dependent, so this method invokes
        the hook ``AccountingProxy.make_transactions_for_invoice_payment()`` that concrete subclasses should override.
        """
        
        if isinstance(invoice, Invoice) and  invoice.issuer == self.subject:
            self.make_transactions_for_invoice_payment(invoice, is_being_payed=False)
            invoice.status = Invoice.PAYMENT_CONFIRMED                      
        else: 
            # FIXME: provide a more informative error message
            raise ValueError
            
        
class AccountingDescriptor(object):
    """
    A descriptor providing an accounting API for models.
    
    Since accounting makes sense only for subjective models, this descriptor works 
    only in conjunction with them. 
    
    Usage
    =====
    Say that you have a model ``Foo`` representing an economic subject in a given application domain: 
    in order to enable the accounting API for it, just use the following syntax:
    
        from simple_accounting.models import economic_subject, AccountingDescriptor 
         
         @economic_subject
         class Foo(models.Model):
         
             # model definition
             accounting =  AccountingDescriptor()
    
    Then, when you create an instance of model ``Foo``:
    
        foo = Foo()
        foo.save()
    
    you can access the accounting API via the ``accounting`` instance's attribute:
    
        foo.accounting
        
    For example, the accounting system owned by that (subjective) model instance 
    can be retrieved as follows:
        
        foo.accounting.system
    
    Note that you can use a different name than ``accounting`` as the entry point to
    the accounting API (as long as it doesn't clash with an existing attribute of the
    model class, of course).
    
    If needed, you can also customize the proxy class implementing the accounting API: 
    just pass it as an argument when instantiating the descriptor:
        
        from simple_accounting.models import economic_subject, AccountingDescriptor
        from simple_accounting.models import AccountingProxy
        
        class MyProxyClass(AccountingProxy)
            # override/customize methods as needed
    
         @economic_subject
         class Foo(models.Model):
             # model definition
             accounting =  AccountingDescriptor(MyProxyClass)
             
    This may be useful if you want to add domain-specific behaviour to the base accounting API. 
    """
        
    def __init__(self, proxy_class=AccountingProxy):
        self.proxy_class = proxy_class
    
    def __get__(self, instance, owner):
        
        if instance is None:
            raise AttributeError("This attribute can only be accessed from a %s instance" % owner.__name__)
        
        # instantiate the proxy class for accessing accounting functionality for this instance
        # and return it to the caller instance
        return self.proxy_class(instance.subject)
    
    def __set__(self, instance, value):
        raise AttributeError("This is a read-only attribute")<|MERGE_RESOLUTION|>--- conflicted
+++ resolved
@@ -18,11 +18,7 @@
 from django.db import models
 from django.db.models.signals import post_save, post_delete
 from django.dispatch import receiver
-<<<<<<< HEAD
-from django.utils.translation import ugettext_lazy as _, ugettext
-=======
 from django.utils.translation import ugettext, ugettext_lazy as _
->>>>>>> 51f8ad1d
 from django.core.exceptions import ValidationError
 
 from django.contrib.contenttypes.models import ContentType
@@ -71,11 +67,7 @@
             raise AttributeError(ugettext(u"No accounting system has been setup for this subject %s") % self)
     
     def __unicode__(self):
-<<<<<<< HEAD
-        return ugettext(u"Economic subject: %(instance)s") % {'instance':self.instance}
-=======
         return ugettext(u"%(instance)s as an economic subject") % {'instance':self.instance}
->>>>>>> 51f8ad1d
         
     def init_accounting_system(self):
         """
@@ -104,10 +96,6 @@
         
     def __set__(self, instance, value):
         raise AttributeError(ugettext(u"This is a read-only attribute"))
-<<<<<<< HEAD
-=======
-
->>>>>>> 51f8ad1d
 
 def economic_subject(cls):
     """
@@ -346,11 +334,7 @@
                     self._root = account
                     return self._root
             # if we arrived here, no root account was created for this accounting system !
-<<<<<<< HEAD
-            raise MalformedAccountTree(ugettext(u"No root account was created for this account system ! %s") % self)
-=======
             raise MalformedAccountTree(ugettext(u"No root account was created for this account system: %s") % self)
->>>>>>> 51f8ad1d
         return self._root
     
     @property
@@ -375,11 +359,7 @@
         return total_amount
 
     def __unicode__(self):
-<<<<<<< HEAD
-        return ugettext(u"Accounting system for %(subject)s" % {'subject': self.owner})
-=======
         return ugettext(u"Accounting system for %(subject)s") % {'subject': self.owner}
->>>>>>> 51f8ad1d
     
     ## operator overloading methods
     def __getitem__(self, path):
@@ -475,10 +455,6 @@
         If this accounting systems already has a root account, raise ``InvalidAccountingOperation``.
         """
         Account.objects.create(system=self, parent=None, name='', kind=account_type.root, is_placeholder=True)
-<<<<<<< HEAD
-=======
-        
->>>>>>> 51f8ad1d
         
            
 class Account(models.Model):
@@ -621,11 +597,7 @@
               
         ## account names can't contain ``ACCOUNT_PATH_SEPARATOR``
         if ACCOUNT_PATH_SEPARATOR in self.name:
-<<<<<<< HEAD
-            raise ValidationError(ugettext(u"Account names can't contain %s" % ACCOUNT_PATH_SEPARATOR))
-=======
             raise ValidationError(ugettext(u"Account names can't contain %s") % ACCOUNT_PATH_SEPARATOR)
->>>>>>> 51f8ad1d
                 
     def save(self, *args, **kwargs):
         # perform model validation
@@ -792,7 +764,6 @@
                 assert not self.entry_point
             except AssertionError:
                 raise ValidationError(ugettext(u"If no exit-point is set for a split, no entry-point must be set, either."))      
-<<<<<<< HEAD
         else:
             ## ``exit_point`` must be a flux-like account
             if not self.exit_point.is_flux:
@@ -802,14 +773,7 @@
             ## ``entry_point`` must be a flux-like account
             if not self.entry_point.is_flux:
                     raise ValidationError(ugettext(u"Entry-points must be flux-like accounts"))
-=======
-        ## ``entry_point`` must be a flux-like account
-        if not self.entry_point.is_flux:
-                raise ValidationError(ugettext(u"Entry-points must be flux-like accounts"))
-        ## ``exit_point`` must be a flux-like account
-        if not self.exit_point.is_flux:
-                raise ValidationError(ugettext(u"Exit-points must be flux-like accounts"))
->>>>>>> 51f8ad1d
+
         ## ``target`` must be a stock-like account
         if not self.target.account.is_stock:
                 raise ValidationError(ugettext(u"Target must be a stock-like account"))
